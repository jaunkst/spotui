--- conflicted
+++ resolved
@@ -468,21 +468,21 @@
       ]
     },
     {
-<<<<<<< HEAD
       "login": "sheelc",
       "name": "Sheel Choksi",
       "avatar_url": "https://avatars0.githubusercontent.com/u/1355710?v=4",
       "profile": "https://github.com/sheelc",
       "contributions": [
         "code"
-=======
+       ],
+    },
+    {
       "login": "mhellwig",
       "name": "Michael Hellwig",
       "avatar_url": "https://avatars1.githubusercontent.com/u/414112?v=4",
       "profile": "http://fnanp.in-ulm.de/microblog/",
       "contributions": [
         "doc"
->>>>>>> 0f39fe28
       ]
     }
   ],
